# Ollama

This package contains several deployment scripts for ollama.

Currently:
- docker-compose script in `docker`
- a templated deployment with helm chart in `helm`
- a stateful sets deployment in `helm-alt`


## Setup

Rename `.vars-sample` to `.vars`
Update values according to your deployment.

`source .vars`

## Install


See `README.md` in each deployment directory for details.


## Configure

check ollama runs :

```curl ${HOST}:${NODE_PORT}```



Check available models: 

<<<<<<< HEAD
```curl ${HOST}:${NODE_PORT}/api/tags```
=======
curl ${HOST}:${NODE_PORT}/api/tags
>>>>>>> 156b344e


### Download models

```shell
curl ${HOST}:${NODE_PORT}/api/pull -d '{
  "name": "llama3.1"
}'
```

```shell
curl ${HOST}:${NODE_PORT}/api/pull -d '{
  "name": "nomic-embed-text"
}'
```


### check you can list the models

```curl ${HOST}:${NODE_PORT}/api/tags```


### Run queries

```shell
curl ${HOST}:${NODE_PORT}/api/embeddings -d '{
  "model": "nomic-embed-text",
  "prompt": "This is a test embedding"
}'
```<|MERGE_RESOLUTION|>--- conflicted
+++ resolved
@@ -31,11 +31,8 @@
 
 Check available models: 
 
-<<<<<<< HEAD
 ```curl ${HOST}:${NODE_PORT}/api/tags```
-=======
-curl ${HOST}:${NODE_PORT}/api/tags
->>>>>>> 156b344e
+
 
 
 ### Download models
