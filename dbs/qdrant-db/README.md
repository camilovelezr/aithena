--- conflicted
+++ resolved
@@ -14,7 +14,6 @@
 curl http://${HOST}:${NODE_PORT}
 
 
-<<<<<<< HEAD
 ### Import data
 
 After deploying the app, we need to add some data.
@@ -26,9 +25,7 @@
 
 
 ### Case 1 - Copy an existing collection
-=======
-### copy data to qdrant collections.
->>>>>>> 5e6c1864
+
 
 (If qdrant has been run as priviledged user, you will
 need to sudo)
