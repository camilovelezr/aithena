<<<<<<< HEAD
# aithena-services 0.1.3-dev0
=======
# aithena-services 0.1.1-dev4
>>>>>>> 0820e2d8

Aithena-services provides a unified way to interact with many LLMs.

It uses llama-index to interact with several existing LLM backends:
- ollama
- openai
- azure_openai

The package can be used directly as a python client or can be deployed as a REST service.

## Configuration

This service is a client to existing llm backends that must be deployed independently.
You will need to tell aithena services which backends it can talk to by defining a set of environment variables.
Available environment variables are in an [env file](.env-sample) and how to configure aithena-services is described [here](docs/env.md)


## Example Deployment

They are many ways to deploy aithena services.

Helm deployment charts are found [here](helm).

For testing purposes, the next section will describe steps by steps how to set up aithena services using only docker containers.


### Prerequisites

We will create a docker network and deploy ollama and aithena services on this network.

The following variables will be used:
Update the image version to match the current version.

```shell
DOCKER_NETWORK=aithena-net
OLLAMA_PORT=11434
OLLAMA_CONTAINER_NAME=ollama
AITHENA_SERVICES_PORT=9000
AITHENA_SERVICES_IMAGE=polusai/aithena-services:0.1.1-dev4
```

```shell

docker network create ${DOCKER_NETWORK}
docker run -p ${OLLAMA_PORT}:11434 --net ${DOCKER_NETWORK} --name ${OLLAMA_CONTAINER_NAME} ollama/ollama
```

Here we start the ollama container (the image will pulled if not present),
give it the name ollama, and expose it to the network on port 11434.

A simple way to deploy aithena services for testing is to use our existing docker image

```shell
OLLAMA_HOST=http://${OLLAMA_CONTAINER_NAME}:${OLLAMA_PORT}
docker run -it -p ${AITHENA_SERVICES_PORT}:80 --env OLLAMA_HOST=${OLLAMA_HOST}  --net ${DOCKER_NETWORK} --name ais ${AITHENA_SERVICES_IMAGE}
```

Note that we configured aithena services to reach ollama using the service exposed by the docker network.


### Configure ollama

The last thing we need to do is to pull the models we want to test.
This can be done directly through aithena services.

We will pull nomic-embed-text for embedding and llama3.1 for chat.

```shell
curl -X POST  http://0.0.0.0:${AITHENA_SERVICES_PORT}/ollama/pull/nomic-embed-text
curl -X POST  http://0.0.0.0:${AITHENA_SERVICES_PORT}/ollama/pull/llama3.1:latest
```

## Tests

Test embed:

```shell
curl -X POST http://localhost:${AITHENA_SERVICES_PORT}/embed/nomic-embed-text/generate -d '"This is a test embedding"'
```

Test chat:

```shell
curl -X POST http://localhost:${AITHENA_SERVICES_PORT}/chat/llama3.1/generate\?stream\=False -d '[{"role": "user", "content": "What is the capital of France?"}]'
```

## Development

It can be useful to deploy aithena service as a regular process.
This snippet assume that [poetry](https://python-poetry.org/) is available on your path.

```shell
cd services/aithena-services
python -m venv .venv
source .ven/bin/activate
poetry install
uvicorn --host 0.0.0.0 --port ${PORT}  main:app
```

## Building the docker image

|| TODO: FIX how we build the docker image.

Currently the image needs to be build from the top-level directory:

`cd services/aithena-services`
`./docker/build-docker.sh`

Make sure no .env file is present is `services/aithena-services/src/aithena_services` or this file will be committed with the image leaking your secrets and it will also prevent any later configuration attempt.<|MERGE_RESOLUTION|>--- conflicted
+++ resolved
@@ -1,8 +1,4 @@
-<<<<<<< HEAD
 # aithena-services 0.1.3-dev0
-=======
-# aithena-services 0.1.1-dev4
->>>>>>> 0820e2d8
 
 Aithena-services provides a unified way to interact with many LLMs.
 
