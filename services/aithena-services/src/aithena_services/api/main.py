--- conflicted
+++ resolved
@@ -17,17 +17,9 @@
 from aithena_services.embeddings.ollama import OllamaEmbedding
 from aithena_services.llms.azure_openai import AzureOpenAI
 from aithena_services.llms.ollama import Ollama
-<<<<<<< HEAD
 from aithena_services.llms.openai import OpenAI
 from aithena_services.llms.groq import Groq
 from aithena_services.memory.pgvector import similarity_search
-=======
-from aithena_services.memory.pgvector import (
-    similarity_search,
-    work_ids_by_similarity_search,
-    works_by_similarity_search,
-)
->>>>>>> 0820e2d8
 from fastapi import FastAPI, HTTPException
 from fastapi.middleware.cors import CORSMiddleware
 from fastapi.responses import StreamingResponse
@@ -37,7 +29,6 @@
 
 
 app = FastAPI()
-<<<<<<< HEAD
 
 # Add CORS middleware
 app.add_middleware(
@@ -49,19 +40,12 @@
 )
 
 OLLAMA_MODELS = {"EMBED": OllamaEmbedding.list_models(), "CHAT": Ollama.list_models()}
-=======
-OLLAMA_MODELS = {"EMBED": OllamaEmbedding.list_models(),
-                 "CHAT": Ollama.list_models()}
->>>>>>> 0820e2d8
 AZURE_MODELS = {
     "EMBED": AzureOpenAIEmbedding.list_models(),
     "CHAT": AzureOpenAI.list_models(),
 }
-<<<<<<< HEAD
 OPENAI_MODELS = {"EMBED": [], "CHAT": OpenAI.list_models()}
 GROQ_MODELS = {"EMBED": [], "CHAT": Groq.list_models()}
-=======
->>>>>>> 0820e2d8
 
 
 def check_platform(platform: str):
@@ -70,11 +54,7 @@
         logger.error(f"Invalid platform: {platform}")
         raise HTTPException(
             status_code=404,
-<<<<<<< HEAD
             detail="Invalid platform, must be 'ollama', 'azure', 'openai', or 'groq'.",
-=======
-            detail="Invalid platform, must be 'ollama' or 'azure'",
->>>>>>> 0820e2d8
         )
 
 
@@ -141,7 +121,6 @@
                 status_code=400,
                 detail=f"There was a problem listing chat models in Azure: {str(exc)}",
             )
-<<<<<<< HEAD
     if platform == "openai":
         try:
             r = OpenAI.list_models()
@@ -164,8 +143,6 @@
                 status_code=400,
                 detail=f"There was a problem listing chat models in Groq: {str(exc)}",
             )
-=======
->>>>>>> 0820e2d8
     try:
         r = Ollama.list_models()
         OLLAMA_MODELS["CHAT"] = r
@@ -224,7 +201,6 @@
                 status_code=400,
                 detail=f"Error in resolving Azure chat client for model: {model}, {str(exc)}",
             )
-<<<<<<< HEAD
     if model in OPENAI_MODELS["CHAT"]:
         try:
             return OpenAI(model=model)
@@ -243,8 +219,6 @@
                 status_code=400,
                 detail=f"Error in resolving Groq chat client for model: {model}, {str(exc)}",
             )
-=======
->>>>>>> 0820e2d8
     if f"{model}:latest" in OLLAMA_MODELS["CHAT"]:
         return resolve_client_chat(f"{model}:latest", num_ctx)
     if model in OLLAMA_MODELS["CHAT"]:
@@ -334,10 +308,6 @@
                 yield json.dumps(
                     {"error": f"Timeout error in chat stream response: {exc}"}
                 ) + "\n"
-<<<<<<< HEAD
-=======
-                # raise HTTPException(status_code=408, detail="Timeout error in chat stream response")
->>>>>>> 0820e2d8
             except Exception as exc:
                 logger.error(f"Error in chat stream response: {str(exc)}")
                 yield json.dumps(
@@ -463,11 +433,7 @@
 
 
     Returns:
-<<<<<<< HEAD
         The result of the similarity search as a list of id values.
-=======
-        The result of the similarity search as a list of Work objects.
->>>>>>> 0820e2d8
 
     Raises:
         HTTPException: If there is an error during the similarity search.
@@ -477,68 +443,4 @@
     except Exception as exc:
         logger.error(f"Error in similarity search: {exc}")
         raise HTTPException(status_code=400, detail=str(exc))
-<<<<<<< HEAD
-=======
-    return res
-
-
-@time_logger
-@app.post("/memory/pgvector/search_work_ids")
-def search_work_ids_pgvector(
-    table_name: str,
-    vector: list[float],
-    n: int = 10,
-):
-    """
-    Search for work IDs using pgvector similarity search.
-
-    This function performs a similarity search on
-    the specified table using the provided vector and returns the top `n` work IDs.
-
-    Args:
-        table_name (str): The name of the table to search in.
-        vector (list[float]): The vector to use for the similarity search.
-        n (int, optional): The number of top results to return. Defaults to 10.
-
-    Returns:
-        list: A list of work IDs that are most similar to the provided vector.
-
-    Raises:
-        HTTPException: If an error occurs during the similarity search.
-    """
-    try:
-        res = work_ids_by_similarity_search(table_name, vector, n)
-    except Exception as exc:
-        logger.error(f"Error in similarity search: {exc}")
-        raise HTTPException(status_code=400, detail=str(exc))
-    return res
-
-
-@time_logger
-@app.post("/memory/pgvector/search_works")
-def search_works_pgvector(
-    table_name: str,
-    vector: list[float],
-    n: int = 10,
-):
-    """
-    Perform a similarity search on the specified table using a vector.
-
-    Args:
-        table_name (str): The name of the table to search.
-        vector (list[float]): The vector to use for the similarity search.
-        n (int, optional): The number of results to return. Defaults to 10.
-
-    Returns:
-        list: The search results.
-
-    Raises:
-        HTTPException: If an error occurs during the similarity search.
-    """
-    try:
-        res = works_by_similarity_search(table_name, vector, n)
-    except Exception as exc:
-        logger.error(f"Error in similarity search: {exc}")
-        raise HTTPException(status_code=400, detail=str(exc))
->>>>>>> 0820e2d8
     return res